"""
Circuit performance metrics implementation for QWARD.

This module provides the CircuitPerformanceMetrics class for analyzing the performance of
quantum circuits based on job execution results. It supports both single job
and multiple job analysis with customizable success criteria.

Supports multiple job types:
- AerJob: Qiskit Aer simulator jobs
- QiskitJob (JobV1): Traditional Qiskit jobs
- RuntimeJobV2: IBM Quantum Runtime V2 primitive jobs (SamplerV2, EstimatorV2)

The performance metrics help evaluate the success rate, fidelity, and statistical
properties of quantum circuit executions.
"""

from typing import Any, Callable, Dict, List, Optional, Union

import numpy as np
from qiskit import QuantumCircuit
from qiskit_aer import AerJob
from qiskit_ibm_runtime import RuntimeJobV2

from qward.metrics.base_metric import MetricCalculator
from qward.metrics.types import MetricsType, MetricsId

# Import schemas for structured data validation
try:
    from qward.metrics.schemas import (
        CircuitPerformanceSchema,
        SuccessMetricsSchema,
        FidelityMetricsSchema,
        StatisticalMetricsSchema,
    )

    SCHEMAS_AVAILABLE = True
except ImportError:
    SCHEMAS_AVAILABLE = False

# Type alias for job types - include RuntimeJobV2
JobType = Union[AerJob, RuntimeJobV2]

class CircuitPerformanceMetrics(MetricCalculator):
    """
    Calculate circuit performance metrics for quantum circuits.

    This class provides methods for analyzing the performance of quantum circuits
    based on job execution results. It supports both single job and multiple job
    analysis with customizable success criteria.

    Supports multiple job types:
    - AerJob: Qiskit Aer simulator jobs
    - QiskitJob (JobV1): Traditional Qiskit jobs
    - RuntimeJobV2: IBM Quantum Runtime V2 primitive jobs (SamplerV2, EstimatorV2)

    The performance metrics include:
    - Success metrics: Success rate, error rate, successful shots analysis
    - Fidelity metrics: Quantum fidelity between measured and expected distributions
    - Statistical metrics: Entropy, uniformity, concentration analysis

    Fidelity Calculation:
    - If expected_distribution is provided: Classical fidelity F = Σᵢ √(pᵢ × qᵢ)
      where pᵢ is measured probability and qᵢ is expected probability
    - If no expected distribution: Probability of most frequent successful outcome

    Example:
        # Basic usage with default success criteria (ground state)
        performance = CircuitPerformanceMetrics(circuit, job=job)
        metrics = performance.get_metrics()

        # With RuntimeJobV2 from SamplerV2
        from qiskit_ibm_runtime import SamplerV2 as Sampler
        sampler = Sampler(backend)
        job = sampler.run([circuit])  # Returns RuntimeJobV2
        performance = CircuitPerformanceMetrics(circuit, job=job)
        success_metrics = performance.get_success_metrics()

        # With custom success criteria and expected distribution
        def custom_success(state): return state == "101"
        expected = {"000": 0.5, "101": 0.5}  # Bell state expectation

        performance = CircuitPerformanceMetrics(
            circuit,
            job=job,
            success_criteria=custom_success,
            expected_distribution=expected
        )
        success_metrics = performance.get_success_metrics()
        fidelity_metrics = performance.get_fidelity_metrics()
    """

    def __init__(
        self,
        circuit: QuantumCircuit,
        *,
        job: Optional[JobType] = None,
        jobs: Optional[List[JobType]] = None,
        success_criteria: Optional[Callable[[str], bool]] = None,
        expected_distribution: Optional[Dict[str, float]] = None,
    ):
        """
        Initialize a CircuitPerformanceMetrics object.

        Args:
            circuit: The quantum circuit to analyze
            job: A single job that executed the circuit
            jobs: A list of jobs that executed the circuit (for multiple runs)
            success_criteria: Function that determines if a measurement result is successful
            expected_distribution: Expected probability distribution for fidelity calculation
        """
        super().__init__(circuit)
        self._job = job
        self._jobs = jobs or []
        if job and not self._jobs:
            self._jobs = [job]
        self.success_criteria = success_criteria or self._default_success_criteria()
        self.expected_distribution = expected_distribution

    def _get_metric_type(self) -> MetricsType:
        """Get the type of this metric."""
        return MetricsType.POST_RUNTIME

    def _get_metric_id(self) -> MetricsId:
        """Get the ID of this metric."""
        return MetricsId.CIRCUIT_PERFORMANCE

    def is_ready(self) -> bool:
        """Check if the metric is ready to be calculated."""
        return self.circuit is not None and (self._job is not None or len(self._jobs) > 0)

    def _ensure_schemas_available(self) -> None:
        """Ensure Pydantic schemas are available, raise ImportError if not."""
        if not SCHEMAS_AVAILABLE:
            raise ImportError(
                "Pydantic schemas are not available. Install pydantic to use structured metrics."
            )

    def _default_success_criteria(self) -> Callable[[str], bool]:
        """
        Define the default success criteria for the circuit.

        By default, considers the ground state (all zeros) as success.
        Handles measurement results with spaces and classical bit information.

        Returns:
            Callable[[str], bool]: Function that takes a measurement result and returns True if successful
        """

        def is_ground_state(result: str) -> bool:
            # Remove all spaces to get clean bit string
            clean_result = result.replace(" ", "")

            # Check if all bits are zero
            return all(bit == "0" for bit in clean_result)

        return is_ground_state

    def _extract_job_id(self, job: JobType) -> str:
        """Extract job ID from a job object."""
        # Try different job ID extraction methods
        if hasattr(job, "job_id"):
            return job.job_id() if callable(job.job_id) else job.job_id
        elif hasattr(job, "id"):
            return job.id if callable(job.id) else job.id
        else:
            return "unknown"

    def _extract_counts(self, job: JobType) -> Dict[str, int]:
        """
        Extract counts from a job result, handling different job types.

        Args:
            job: The job object to extract counts from

        Returns:
            Dict[str, int]: Dictionary of measurement outcomes and their counts

        Raises:
            ValueError: If counts cannot be extracted from the job result
        """
        try:
            # Try qBraid direct result extraction
            qbraid_counts = self._try_qbraid_extraction(job)
            if qbraid_counts is not None:
                return qbraid_counts

            # Try RuntimeJobV2 extraction
            if isinstance(job, RuntimeJobV2):
                return self._extract_runtime_v2_counts(job)

            # Try traditional job extraction
            return self._extract_traditional_counts(job)

        except Exception as e:
            raise ValueError(
                f"Failed to extract counts from job {self._extract_job_id(job)}: {str(e)}"
            ) from e

    def _try_qbraid_extraction(self, job: JobType) -> Optional[Dict[str, int]]:
        """Try to extract counts using qBraid patterns."""
        # Check if this is a qBraid Result object directly
        if hasattr(job, "data") and hasattr(job.data, "get_counts"):
            return job.data.get_counts()

        # Check if this is a qBraid job with result() method
        if hasattr(job, "result"):
            try:
                result = job.result()
                if hasattr(result, "data") and hasattr(result.data, "get_counts"):
                    return result.data.get_counts()
            except Exception:
                pass

        return None

    def _extract_runtime_v2_counts(self, job: RuntimeJobV2) -> Dict[str, int]:
        """Extract counts from RuntimeJobV2 (V2 primitives)."""
        result = job.result()
        if len(result) == 0:
            return {}

        pub_result = result[0]  # Get first (and typically only) PUB result

        # Try common classical register names first
        counts = self._try_common_register_names(pub_result)
        if counts is not None:
            return counts

        # Try all available data attributes
        return self._try_all_data_attributes(pub_result)

    def _try_common_register_names(self, pub_result) -> Optional[Dict[str, int]]:
        """Try common classical register names."""
        common_names = ["meas", "c", "cr", "classical"]
        for name in common_names:
            if hasattr(pub_result.data, name):
                register_data = getattr(pub_result.data, name)
                if hasattr(register_data, "get_counts"):
                    return register_data.get_counts()
        return None

    def _try_all_data_attributes(self, pub_result) -> Dict[str, int]:
        """Try all available data attributes to find counts."""
        data_attrs = [attr for attr in dir(pub_result.data) if not attr.startswith("_")]

        for attr in data_attrs:
            try:
                register_data = getattr(pub_result.data, attr)
                if hasattr(register_data, "get_counts"):
<<<<<<< HEAD
                    print(register_data.get_counts())
=======
>>>>>>> 9e5f698c
                    return register_data.get_counts()
            except (AttributeError, TypeError):
                continue

        # If no classical register found, return empty dict
        return {}

    def _extract_traditional_counts(self, job: JobType) -> Dict[str, int]:
        """Extract counts from traditional job types (V1 primitives, AerJob, etc.)."""
        result = job.result()
        if hasattr(result, "get_counts"):
            return result.get_counts()
        else:
            raise ValueError(f"Job result of type {type(result)} does not have get_counts method")

<<<<<<< HEAD
    def _calculate_fidelity(self, counts) -> float:
=======
    def _calculate_fidelity(self, counts: Dict[str, int]) -> float:
>>>>>>> 9e5f698c
        """
        Calculate quantum fidelity between measured and expected distributions.

        If no expected distribution is provided, returns the probability of the most
        successful outcome according to success_criteria.

        Args:
            counts: Dictionary of measurement outcomes and their counts

        Returns:
            float: Fidelity value between 0.0 and 1.0
        """
        if not counts:
            return 0.0

        total_shots = sum(counts.values())
        if total_shots == 0:
            return 0.0

        # Convert counts to probabilities
        measured_probs = {state: count / total_shots for state, count in counts.items()}
        
        return self.success_criteria(self._job)

        # if self.expected_distribution is not None:
        #     # Calculate classical fidelity: F = Σᵢ √(pᵢ × qᵢ)
        #     fidelity = 0.0
        #     all_states = set(measured_probs.keys()) | set(self.expected_distribution.keys())

        #     for state in all_states:
        #         p_measured = measured_probs.get(state, 0.0)
        #         p_expected = self.expected_distribution.get(state, 0.0)
        #         fidelity += np.sqrt(p_measured * p_expected)

        #     return float(fidelity)
        # else:
        #     # Fallback: return probability of most successful state
        #     successful_states = [state for state in counts.keys() if self.success_criteria(state)]
        #     if not successful_states:
        #         return 0.0

            # # Find the most frequent successful state
            # max_successful_count = max(counts[state] for state in successful_states)
            # return float(max_successful_count / total_shots)

    def set_expected_distribution(self, distribution: Dict[str, float]) -> None:
        """
        Set the expected probability distribution for fidelity calculation.

        Args:
            distribution: Dictionary mapping measurement outcomes to expected probabilities
                         (should sum to 1.0)
        """
        # Validate that probabilities sum to approximately 1.0
        total_prob = sum(distribution.values())
        if not np.isclose(total_prob, 1.0, atol=1e-6):
            raise ValueError(
                f"Expected distribution probabilities must sum to 1.0, got {total_prob}"
            )

        self.expected_distribution = distribution.copy()

    # =============================================================================
    # Main API Methods
    # =============================================================================

    def get_metrics(self) -> "CircuitPerformanceSchema":
        """
        Get all performance metrics as a structured, validated schema object.

        Returns:
            CircuitPerformanceSchema: Complete validated performance metrics schema

        Raises:
            ImportError: If Pydantic schemas are not available
            ValidationError: If metrics data doesn't match schema constraints
        """
        self._ensure_schemas_available()

        return CircuitPerformanceSchema(
            success_metrics=self.get_success_metrics(),
            fidelity_metrics=self.get_fidelity_metrics(),
            statistical_metrics=self.get_statistical_metrics(),
        )

    # =============================================================================
    # Success Metrics
    # =============================================================================

    def get_success_metrics(self) -> "SuccessMetricsSchema":
        """
        Get success rate analysis metrics as a validated schema object.

        Returns:
            SuccessMetricsSchema: Validated success metrics schema

        Raises:
            ImportError: If Pydantic schemas are not available
            ValidationError: If metrics data doesn't match schema constraints
        """
        self._ensure_schemas_available()
        success_dict = self.get_success_metrics_dict()
        return SuccessMetricsSchema(**success_dict)

    def get_success_metrics_dict(self) -> Dict[str, Any]:
        """
        Get success rate analysis metrics as a dictionary.

        Returns:
            Dict[str, Any]: Dictionary containing success rate, error rate, and shot analysis
        """
        if len(self._jobs) > 1:
            return self._get_multiple_jobs_success_metrics()
        elif len(self._jobs) == 1:
            return self._get_single_job_success_metrics(self._jobs[0])
        else:
            raise ValueError("No jobs available to calculate success metrics")

    # =============================================================================
    # Fidelity Metrics
    # =============================================================================

    def get_fidelity_metrics(self) -> "FidelityMetricsSchema":
        """
        Get quantum fidelity analysis metrics as a validated schema object.

        Returns:
            FidelityMetricsSchema: Validated fidelity metrics schema

        Raises:
            ImportError: If Pydantic schemas are not available
            ValidationError: If metrics data doesn't match schema constraints
        """
        self._ensure_schemas_available()
        fidelity_dict = self.get_fidelity_metrics_dict()
        return FidelityMetricsSchema(**fidelity_dict)

    def get_fidelity_metrics_dict(self) -> Dict[str, Any]:
        """
        Get quantum fidelity analysis metrics as a dictionary.

        Returns:
            Dict[str, Any]: Dictionary containing fidelity measurements and analysis
        """
        if len(self._jobs) > 1:
            return self._get_multiple_jobs_fidelity_metrics()
        elif len(self._jobs) == 1:
            return self._get_single_job_fidelity_metrics(self._jobs[0])
        else:
            raise ValueError("No jobs available to calculate fidelity metrics")

    # =============================================================================
    # Statistical Metrics
    # =============================================================================

    def get_statistical_metrics(self) -> "StatisticalMetricsSchema":
        """
        Get statistical analysis metrics as a validated schema object.

        Returns:
            StatisticalMetricsSchema: Validated statistical metrics schema

        Raises:
            ImportError: If Pydantic schemas are not available
            ValidationError: If metrics data doesn't match schema constraints
        """
        self._ensure_schemas_available()
        statistical_dict = self.get_statistical_metrics_dict()
        return StatisticalMetricsSchema(**statistical_dict)

    def get_statistical_metrics_dict(self) -> Dict[str, Any]:
        """
        Get statistical analysis metrics as a dictionary.

        Returns:
            Dict[str, Any]: Dictionary containing entropy, uniformity, and concentration metrics
        """
        if len(self._jobs) > 1:
            return self._get_multiple_jobs_statistical_metrics()
        elif len(self._jobs) == 1:
            return self._get_single_job_statistical_metrics(self._jobs[0])
        else:
            raise ValueError("No jobs available to calculate statistical metrics")

    # =============================================================================
    # Single Job Metrics
    # =============================================================================

    def get_single_job_metrics(self, job: Optional[JobType] = None) -> Dict[str, Any]:
        """
        Calculate circuit performance metrics from a single job result.

        DEPRECATED: Use get_success_metrics(), get_fidelity_metrics(), or get_statistical_metrics() instead.

        Args:
            job: Optional job to use for metrics calculation. If None, uses self._job.

        Returns:
            Dict[str, Any]: Circuit performance metrics for a single job
        """
        if self._job is None and job is None:
            raise ValueError("A runtime job is required to calculate circuit performance metrics")

        job_to_use = job or self._job

        # Combine all metrics for backward compatibility
        success_metrics = self._get_single_job_success_metrics(job_to_use)
        fidelity_metrics = self._get_single_job_fidelity_metrics(job_to_use)
        statistical_metrics = self._get_single_job_statistical_metrics(job_to_use)

        # Merge all metrics into a single dictionary
        combined_metrics = {**success_metrics, **fidelity_metrics, **statistical_metrics}

        return combined_metrics

    def get_structured_single_job_metrics(
        self, job: Optional[JobType] = None
    ) -> "CircuitPerformanceSchema":
        """
        Get single job metrics as a validated schema object.

        DEPRECATED: Use get_structured_metrics() instead.

        Returns:
            CircuitPerformanceSchema: Validated single job metrics
        """
        self._ensure_schemas_available()
        metrics = self.get_single_job_metrics(job)

        # Remove fields not in schema
        schema_data = {k: v for k, v in metrics.items() if k != "average_counts"}
        return CircuitPerformanceSchema(**schema_data)

    # =============================================================================
    # Multiple Jobs Metrics
    # =============================================================================

    def get_multiple_jobs_metrics(self) -> Dict[str, Any]:
        """
        Calculate circuit performance metrics from multiple job results.

        DEPRECATED: Use get_success_metrics(), get_fidelity_metrics(), or get_statistical_metrics() instead.

        Returns:
            Dict[str, Any]: Circuit performance metrics for multiple jobs with individual and aggregate data
        """
        if not self._jobs:
            raise ValueError("Multiple runtime jobs are required to calculate multiple job metrics")

        # Get metrics for each category
        success_metrics = self._get_multiple_jobs_success_metrics()
        fidelity_metrics = self._get_multiple_jobs_fidelity_metrics()
        statistical_metrics = self._get_multiple_jobs_statistical_metrics()

        # Combine individual job metrics (flatten all categories for each job)
        combined_individual_jobs = []
        for i in range(len(self._jobs)):
            combined_job_metrics = {}

            # Add success metrics for this job
            if i < len(success_metrics.get("individual_jobs", [])):
                combined_job_metrics.update(success_metrics["individual_jobs"][i])

            # Add fidelity metrics for this job
            if i < len(fidelity_metrics.get("individual_jobs", [])):
                fidelity_job_metrics = fidelity_metrics["individual_jobs"][i]
                # Remove duplicate job_id to avoid conflicts
                fidelity_job_metrics = {
                    k: v for k, v in fidelity_job_metrics.items() if k != "job_id"
                }
                combined_job_metrics.update(fidelity_job_metrics)

            # Add statistical metrics for this job
            if i < len(statistical_metrics.get("individual_jobs", [])):
                statistical_job_metrics = statistical_metrics["individual_jobs"][i]
                # Remove duplicate job_id to avoid conflicts
                statistical_job_metrics = {
                    k: v for k, v in statistical_job_metrics.items() if k != "job_id"
                }
                combined_job_metrics.update(statistical_job_metrics)

            combined_individual_jobs.append(combined_job_metrics)

        # Combine aggregate metrics
        aggregate_metrics = {}
        for metrics_dict in [success_metrics, fidelity_metrics, statistical_metrics]:
            for key, value in metrics_dict.items():
                if key != "individual_jobs":
                    aggregate_metrics[key] = value

        return {
            "aggregate": aggregate_metrics,
            "individual_jobs": combined_individual_jobs,
        }

    def get_structured_multiple_jobs_metrics(self) -> "CircuitPerformanceSchema":
        """
        Get multiple jobs metrics as a validated schema object.

        DEPRECATED: Use get_structured_metrics() instead.

        Returns:
            CircuitPerformanceSchema: Validated aggregate metrics
        """
        self._ensure_schemas_available()
        metrics = self.get_multiple_jobs_metrics()
        return CircuitPerformanceSchema(**metrics["aggregate"])

    # =============================================================================
    # Job Management Methods
    # =============================================================================

    def add_job(self, job: Union[JobType, List[JobType]]) -> None:
        """
        Add one or more jobs to the list of jobs for multiple job metrics.

        Args:
            job: A single job or a list of jobs to add
        """
        if isinstance(job, list):
            for single_job in job:
                if single_job not in self._jobs:
                    self._jobs.append(single_job)
                    # If this is the first job, also set it as the single job
                    if not self._job:
                        self._job = single_job
        else:
            if job not in self._jobs:
                self._jobs.append(job)
                # If this is the first job, also set it as the single job
                if not self._job:
                    self._job = job

    @staticmethod
    def create_uniform_distribution(num_qubits: int) -> Dict[str, float]:
        """
        Create a uniform distribution over all possible measurement outcomes.

        Args:
            num_qubits: Number of qubits in the circuit

        Returns:
            Dict[str, float]: Uniform probability distribution
        """
        num_states = 2**num_qubits
        prob = 1.0 / num_states
        return {format(i, f"0{num_qubits}b"): prob for i in range(num_states)}

    @staticmethod
    def create_ground_state_distribution(num_qubits: int) -> Dict[str, float]:
        """
        Create a distribution where only the ground state (|000...⟩) has probability 1.

        Args:
            num_qubits: Number of qubits in the circuit

        Returns:
            Dict[str, float]: Ground state distribution
        """
        ground_state = "0" * num_qubits
        return {ground_state: 1.0}

    @staticmethod
    def create_bell_state_distribution() -> Dict[str, float]:
        """
        Create the expected distribution for a Bell state (|00⟩ + |11⟩)/√2.

        Returns:
            Dict[str, float]: Bell state distribution
        """
        return {"00": 0.5, "11": 0.5}

    # =============================================================================
    # Helper Methods for Success Metrics
    # =============================================================================

    def _get_single_job_success_metrics(self, job: JobType) -> Dict[str, Any]:
        """Calculate success metrics from a single job result."""
        counts = self._extract_counts(job)
        job_id = self._extract_job_id(job)

        if not counts:
            return {
                "job_id": job_id,
                "success_rate": 0.0,
                "error_rate": 1.0,
                "total_shots": 0,
                "successful_shots": 0,
            }

        # Calculate basic statistics
        total_shots = int(sum(counts.values()))
        # successful_shots = sum(
        #     count for state, count in counts.items() if self.success_criteria()
        # )

        # Calculate rates
        success_rate = self.success_criteria(self._job)
        error_rate = 1.0 - success_rate

        return {
            "job_id": job_id,
            "success_rate": float(success_rate),
            "error_rate": float(error_rate),
            "total_shots": total_shots,
            #"successful_shots": successful_shots,
        }

    def _get_multiple_jobs_success_metrics(self) -> Dict[str, Any]:
        """Calculate success metrics from multiple job results."""
        if not self._jobs:
            raise ValueError("Multiple runtime jobs are required to calculate success metrics")

        # Calculate metrics for each job
        job_metrics = []
        success_rates = []
        total_shots_list = []

        for job in self._jobs:
            single_metrics = self._get_single_job_success_metrics(job)
            success_rates.append(single_metrics["success_rate"])
            total_shots_list.append(single_metrics["total_shots"])
            job_metrics.append(single_metrics)

        # Calculate aggregate metrics
        if not success_rates:
            return {
                "mean_success_rate": 0.0,
                "std_success_rate": 0.0,
                "min_success_rate": 0.0,
                "max_success_rate": 0.0,
                "total_trials": 0,
                "error_rate": 1.0,
                "individual_jobs": job_metrics,
            }

        success_rates_array = np.array(success_rates)
        mean_success_rate = float(np.mean(success_rates_array))
        std_success_rate = (
            float(np.std(success_rates_array)) if len(success_rates_array) > 1 else 0.0
        )
        min_success_rate = float(np.min(success_rates_array))
        max_success_rate = float(np.max(success_rates_array))
        total_trials = int(sum(total_shots_list))
        error_rate = 1.0 - mean_success_rate

        return {
            "mean_success_rate": mean_success_rate,
            "std_success_rate": std_success_rate,
            "min_success_rate": min_success_rate,
            "max_success_rate": max_success_rate,
            "total_trials": total_trials,
            "error_rate": error_rate,
            "individual_jobs": job_metrics,
        }

    # =============================================================================
    # Helper Methods for Fidelity Metrics
    # =============================================================================

    def _get_single_job_fidelity_metrics(self, job: JobType) -> Dict[str, Any]:
        """Calculate fidelity metrics from a single job result."""
        counts = self._extract_counts(job)
        job_id = self._extract_job_id(job)

        fidelity = self._calculate_fidelity(counts)
        method = "theoretical_comparison" if self.expected_distribution else "success_based"
        confidence = "high" if self.expected_distribution else "medium"

        return {
            "job_id": job_id,
            "fidelity": float(fidelity),
            "method": method,
            "confidence": confidence,
            "has_expected_distribution": self.expected_distribution is not None,
        }

    def _get_multiple_jobs_fidelity_metrics(self) -> Dict[str, Any]:
        """Calculate fidelity metrics from multiple job results."""
        if not self._jobs:
            raise ValueError("Multiple runtime jobs are required to calculate fidelity metrics")

        # Calculate metrics for each job
        job_metrics = []
        fidelities = []

        for job in self._jobs:
            single_metrics = self._get_single_job_fidelity_metrics(job)
            fidelities.append(single_metrics["fidelity"])
            job_metrics.append(single_metrics)

        # Calculate aggregate metrics
        if not fidelities:
            return {
                "mean_fidelity": 0.0,
                "std_fidelity": 0.0,
                "min_fidelity": 0.0,
                "max_fidelity": 0.0,
                "method": "unknown",
                "confidence": "low",
                "individual_jobs": job_metrics,
            }

        fidelities_array = np.array(fidelities)
        method = job_metrics[0]["method"] if job_metrics else "unknown"
        confidence = job_metrics[0]["confidence"] if job_metrics else "low"

        return {
            "mean_fidelity": float(np.mean(fidelities_array)),
            "std_fidelity": float(np.std(fidelities_array)) if len(fidelities_array) > 1 else 0.0,
            "min_fidelity": float(np.min(fidelities_array)),
            "max_fidelity": float(np.max(fidelities_array)),
            "method": method,
            "confidence": confidence,
            "individual_jobs": job_metrics,
        }

    # =============================================================================
    # Helper Methods for Statistical Metrics
    # =============================================================================

    def _get_single_job_statistical_metrics(self, job: JobType) -> Dict[str, Any]:
        """Calculate statistical metrics from a single job result."""
        counts = self._extract_counts(job)
        job_id = self._extract_job_id(job)

        if not counts:
            return {
                "job_id": job_id,
                "entropy": 0.0,
                "uniformity": 0.0,
                "concentration": 1.0,
                "dominant_outcome_probability": 0.0,
                "num_unique_outcomes": 0,
            }

        total_shots = sum(counts.values())
        probabilities = [count / total_shots for count in counts.values()]

        # Calculate entropy
        entropy = -sum(p * np.log2(p) for p in probabilities if p > 0)

        # Calculate uniformity (how close to uniform distribution)
        num_outcomes = len(counts)
        max_entropy = np.log2(num_outcomes) if num_outcomes > 1 else 0
        uniformity = entropy / max_entropy if max_entropy > 0 else 1.0

        # Calculate concentration (opposite of uniformity)
        concentration = 1.0 - uniformity

        # Dominant outcome probability
        dominant_outcome_probability = max(probabilities) if probabilities else 0.0

        return {
            "job_id": job_id,
            "entropy": float(entropy),
            "uniformity": float(uniformity),
            "concentration": float(concentration),
            "dominant_outcome_probability": float(dominant_outcome_probability),
            "num_unique_outcomes": num_outcomes,
        }

    def _get_multiple_jobs_statistical_metrics(self) -> Dict[str, Any]:
        """Calculate statistical metrics from multiple job results."""
        if not self._jobs:
            raise ValueError("Multiple runtime jobs are required to calculate statistical metrics")

        # Calculate metrics for each job
        job_metrics = []
        entropies = []
        uniformities = []
        concentrations = []
        dominant_probs = []

        for job in self._jobs:
            single_metrics = self._get_single_job_statistical_metrics(job)
            entropies.append(single_metrics["entropy"])
            uniformities.append(single_metrics["uniformity"])
            concentrations.append(single_metrics["concentration"])
            dominant_probs.append(single_metrics["dominant_outcome_probability"])
            job_metrics.append(single_metrics)

        # Calculate aggregate metrics
        if not entropies:
            return {
                "mean_entropy": 0.0,
                "mean_uniformity": 0.0,
                "mean_concentration": 1.0,
                "mean_dominant_probability": 0.0,
                "std_entropy": 0.0,
                "individual_jobs": job_metrics,
            }

        return {
            "mean_entropy": float(np.mean(entropies)),
            "mean_uniformity": float(np.mean(uniformities)),
            "mean_concentration": float(np.mean(concentrations)),
            "mean_dominant_probability": float(np.mean(dominant_probs)),
            "std_entropy": float(np.std(entropies)) if len(entropies) > 1 else 0.0,
            "std_uniformity": float(np.std(uniformities)) if len(uniformities) > 1 else 0.0,
            "individual_jobs": job_metrics,
        }<|MERGE_RESOLUTION|>--- conflicted
+++ resolved
@@ -247,10 +247,6 @@
             try:
                 register_data = getattr(pub_result.data, attr)
                 if hasattr(register_data, "get_counts"):
-<<<<<<< HEAD
-                    print(register_data.get_counts())
-=======
->>>>>>> 9e5f698c
                     return register_data.get_counts()
             except (AttributeError, TypeError):
                 continue
@@ -266,11 +262,7 @@
         else:
             raise ValueError(f"Job result of type {type(result)} does not have get_counts method")
 
-<<<<<<< HEAD
     def _calculate_fidelity(self, counts) -> float:
-=======
-    def _calculate_fidelity(self, counts: Dict[str, int]) -> float:
->>>>>>> 9e5f698c
         """
         Calculate quantum fidelity between measured and expected distributions.
 
